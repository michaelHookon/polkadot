--- conflicted
+++ resolved
@@ -18,11 +18,7 @@
 mod relay_chain;
 
 use polkadot_parachain::primitives::Id as ParaId;
-<<<<<<< HEAD
-use sp_runtime::{traits::AccountIdConversion, AccountId32};
-=======
 use sp_runtime::traits::AccountIdConversion;
->>>>>>> 03c4c7c9
 use xcm_simulator::{decl_test_network, decl_test_parachain, decl_test_relay_chain};
 
 pub const ALICE: sp_runtime::AccountId32 = sp_runtime::AccountId32::new([0u8; 32]);
@@ -90,14 +86,9 @@
 	let para_account_a: relay_chain::AccountId = ParaId::from(1).into_account();
 
 	let mut t = frame_system::GenesisConfig::default().build_storage::<Runtime>().unwrap();
-<<<<<<< HEAD
-	pallet_balances::GenesisConfig::<Runtime> {
-		balances: vec![(ALICE, INITIAL_BALANCE), (para_account_a, INITIAL_BALANCE)],
-=======
 
 	pallet_balances::GenesisConfig::<Runtime> {
 		balances: vec![(ALICE, INITIAL_BALANCE), (para_account_id(1), INITIAL_BALANCE)],
->>>>>>> 03c4c7c9
 	}
 	.assimilate_storage(&mut t)
 	.unwrap();
@@ -116,22 +107,6 @@
 
 	use codec::Encode;
 	use frame_support::{assert_ok, weights::Weight};
-<<<<<<< HEAD
-	use xcm::v0::{
-		prelude::OnlyChild,
-		Junction::{self, Parachain, Parent},
-		MultiAsset::*,
-		MultiLocation::*,
-		NetworkId, Order, OriginKind,
-		Response::Assets,
-		Xcm::*,
-	};
-	use xcm_simulator::TestExt;
-
-	// Helper function for forming buy execution message
-	fn buy_execution<C>(debt: Weight) -> Order<C> {
-		Order::BuyExecution { fees: All, weight: 0, debt, halt_on_error: false, xcm: vec![] }
-=======
 	use xcm::latest::prelude::*;
 	use xcm_simulator::TestExt;
 
@@ -145,7 +120,6 @@
 			orders: vec![],
 			instructions: vec![],
 		}
->>>>>>> 03c4c7c9
 	}
 
 	#[test]
@@ -238,25 +212,11 @@
 		MockNet::reset();
 
 		let withdraw_amount = 123;
-<<<<<<< HEAD
-		let max_weight_for_execution = 10;
-=======
 		let max_weight_for_execution = 3;
->>>>>>> 03c4c7c9
 
 		Relay::execute_with(|| {
 			assert_ok!(RelayChainPalletXcm::reserve_transfer_assets(
 				relay_chain::Origin::signed(ALICE),
-<<<<<<< HEAD
-				X1(Parachain(1)),
-				X1(Junction::AccountId32 { network: NetworkId::Any, id: ALICE.into() }),
-				vec![ConcreteFungible { id: Null, amount: withdraw_amount }],
-				max_weight_for_execution,
-			));
-			let para_account_a = ParaId::from(1).into_account();
-			assert_eq!(
-				parachain::Balances::free_balance(&para_account_a),
-=======
 				Box::new(X1(Parachain(1)).into()),
 				Box::new(X1(AccountId32 { network: Any, id: ALICE.into() }).into()),
 				(Here, withdraw_amount).into(),
@@ -265,7 +225,6 @@
 			));
 			assert_eq!(
 				parachain::Balances::free_balance(&para_account_id(1)),
->>>>>>> 03c4c7c9
 				INITIAL_BALANCE + withdraw_amount
 			);
 		});
@@ -279,11 +238,12 @@
 					effects: vec![
 						buy_execution(max_weight_for_execution),
 						Order::DepositAsset {
-							assets: vec![All],
-							dest: X1(Junction::AccountId32 {
+							assets: All.into(),
+							max_assets: 1,
+							beneficiary: X1(Junction::AccountId32 {
 								network: NetworkId::Any,
 								id: ALICE.into(),
-							}),
+							}).into(),
 						},
 					],
 				},
@@ -306,36 +266,10 @@
 		MockNet::reset();
 
 		let send_amount = 10;
-<<<<<<< HEAD
-		let mut amount_received = 0;
-=======
->>>>>>> 03c4c7c9
 		let weight_for_execution = 3 * relay_chain::BaseXcmWeight::get();
 
 		ParaA::execute_with(|| {
 			let message = WithdrawAsset {
-<<<<<<< HEAD
-				assets: vec![ConcreteFungible { id: Null, amount: send_amount }],
-				effects: vec![
-					buy_execution(weight_for_execution),
-					Order::DepositAsset { assets: vec![All], dest: Parachain(2).into() },
-				],
-			};
-			// Send withdraw and deposit
-			assert_ok!(ParachainPalletXcm::send_xcm(Null, X1(Parent), message.clone(),));
-		});
-
-		amount_received += send_amount;
-
-		Relay::execute_with(|| {
-			let para_account_a: relay_chain::AccountId = ParaId::from(1).into_account();
-			assert_eq!(
-				relay_chain::Balances::free_balance(para_account_a),
-				INITIAL_BALANCE - send_amount
-			);
-			let para_account_b: relay_chain::AccountId = ParaId::from(2).into_account();
-			assert_eq!(relay_chain::Balances::free_balance(para_account_b), amount_received);
-=======
 				assets: (Here, send_amount).into(),
 				effects: vec![
 					buy_execution((Here, send_amount), weight_for_execution),
@@ -356,7 +290,6 @@
 				INITIAL_BALANCE - send_amount
 			);
 			assert_eq!(relay_chain::Balances::free_balance(para_account_id(2)), send_amount);
->>>>>>> 03c4c7c9
 		});
 	}
 
@@ -370,59 +303,6 @@
 		MockNet::reset();
 
 		let send_amount = 10;
-<<<<<<< HEAD
-		let mut amount_spent = 0;
-		let mut amount_received = 0;
-		let weight_for_execution = 3 * relay_chain::BaseXcmWeight::get();
-		let query_id_set = 1234;
-
-		// First send a message which fails on the relay chain
-		ParaA::execute_with(|| {
-			let message = WithdrawAsset {
-				assets: vec![ConcreteFungible { id: Null, amount: send_amount }],
-				effects: vec![
-					buy_execution(weight_for_execution),
-					Order::DepositAsset {
-						assets: vec![All],
-						dest: OnlyChild.into(), // invalid destination
-					},
-					// is not triggered because the deposit fails
-					Order::QueryHolding {
-						query_id: query_id_set,
-						dest: Parachain(2).into(),
-						assets: vec![All],
-					},
-				],
-			};
-			// Send withdraw and deposit with query holding
-			assert_ok!(ParachainPalletXcm::send_xcm(Null, X1(Parent), message.clone(),));
-		});
-
-		amount_spent += send_amount;
-
-		// Check that no transfer was executed and no response message was sent
-		Relay::execute_with(|| {
-			let para_account_a: relay_chain::AccountId = ParaId::from(1).into_account();
-			// withdraw did execute
-			assert_eq!(
-				relay_chain::Balances::free_balance(para_account_a),
-				INITIAL_BALANCE - amount_spent
-			);
-			// but deposit did not execute
-			let para_account_b: relay_chain::AccountId = ParaId::from(2).into_account();
-			assert_eq!(relay_chain::Balances::free_balance(para_account_b), 0);
-		});
-
-		// Now send a message which fully succeeds on the relay chain
-		ParaA::execute_with(|| {
-			let message = WithdrawAsset {
-				assets: vec![ConcreteFungible { id: Null, amount: send_amount }],
-				effects: vec![
-					buy_execution(weight_for_execution),
-					Order::DepositAsset {
-						assets: vec![All],
-						dest: Parachain(2).into(), // valid destination
-=======
 		let weight_for_execution = 3 * relay_chain::BaseXcmWeight::get();
 		let query_id_set = 1234;
 
@@ -436,39 +316,15 @@
 						assets: All.into(),
 						max_assets: 1,
 						beneficiary: Parachain(2).into(),
->>>>>>> 03c4c7c9
 					},
 					Order::QueryHolding {
 						query_id: query_id_set,
 						dest: Parachain(1).into(),
-<<<<<<< HEAD
-						assets: vec![All],
-=======
 						assets: All.into(),
->>>>>>> 03c4c7c9
 					},
 				],
 			};
 			// Send withdraw and deposit with query holding
-<<<<<<< HEAD
-			assert_ok!(ParachainPalletXcm::send_xcm(Null, X1(Parent), message.clone(),));
-		});
-
-		amount_spent += send_amount;
-		amount_received += send_amount;
-
-		// Check that transfer was executed
-		Relay::execute_with(|| {
-			let para_account_a: relay_chain::AccountId = ParaId::from(1).into_account();
-			// withdraw did execute
-			assert_eq!(
-				relay_chain::Balances::free_balance(para_account_a),
-				INITIAL_BALANCE - amount_spent
-			);
-			// and deposit did execute
-			let para_account_b: relay_chain::AccountId = ParaId::from(2).into_account();
-			assert_eq!(relay_chain::Balances::free_balance(para_account_b), amount_received);
-=======
 			assert_ok!(ParachainPalletXcm::send_xcm(Here.into(), Parent.into(), message.clone(),));
 		});
 
@@ -481,7 +337,6 @@
 			);
 			// Deposit executed
 			assert_eq!(relay_chain::Balances::free_balance(para_account_id(2)), send_amount);
->>>>>>> 03c4c7c9
 		});
 
 		// Check that QueryResponse message was received
@@ -489,16 +344,11 @@
 			assert_eq!(
 				parachain::MsgQueue::received_dmp(),
 				vec![(
-<<<<<<< HEAD
-					X1(Parent),
-					QueryResponse { query_id: query_id_set, response: Assets(vec![]) }
-=======
 					Parent.into(),
 					QueryResponse {
 						query_id: query_id_set,
 						response: Response::Assets(MultiAssets::new())
 					}
->>>>>>> 03c4c7c9
 				)]
 			);
 		});
