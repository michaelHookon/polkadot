// Copyright 2020 Parity Technologies (UK) Ltd.
// This file is part of Cumulus.

// Substrate is free software: you can redistribute it and/or modify
// it under the terms of the GNU General Public License as published by
// the Free Software Foundation, either version 3 of the License, or
// (at your option) any later version.

// Substrate is distributed in the hope that it will be useful,
// but WITHOUT ANY WARRANTY; without even the implied warranty of
// MERCHANTABILITY or FITNESS FOR A PARTICULAR PURPOSE.  See the
// GNU General Public License for more details.

// You should have received a copy of the GNU General Public License
// along with Cumulus.  If not, see <http://www.gnu.org/licenses/>.

//! Cross-Consensus Message format data structures.

use sp_std::{result, boxed::Box, vec::Vec, convert::TryFrom};
use sp_runtime::RuntimeDebug;
use codec::{self, Encode, Decode};
use super::{VersionedXcm, VersionedMultiLocation, VersionedMultiAsset};

pub type Error = ();
pub type Result = result::Result<(), Error>;

#[deprecated]
pub type XcmError = Error;
#[deprecated]
pub type XcmResult = Result;

pub trait ExecuteXcm {
	fn execute_xcm(origin: MultiLocation, msg: Xcm) -> Result;
}

impl ExecuteXcm for () {
<<<<<<< HEAD
	fn execute_xcm(_: MultiLocation, _: Xcm) -> Result { Err(()) }
=======
	fn execute_xcm(_origin: MultiLocation, _msg: Xcm) -> Result {
		Err(())
	}
>>>>>>> 6e112c96
}

pub trait SendXcm {
	fn send_xcm(dest: MultiLocation, msg: Xcm) -> Result;
}

impl SendXcm for () {
<<<<<<< HEAD
	fn send_xcm(_: MultiLocation, _: Xcm) -> Result { Err(()) }
=======
	fn send_xcm(_dest: MultiLocation, _msg: Xcm) -> Result {
		Err(())
	}
>>>>>>> 6e112c96
}

/// Basically just the XCM (more general) version of `ParachainDispatchOrigin`.
#[derive(Clone, Eq, PartialEq, Encode, Decode, RuntimeDebug)]
pub enum MultiOrigin {
	/// Origin should just be the native origin for the sender. For Cumulus/Frame chains this is
	/// the `Parachain` origin.
	Native,
	/// Origin should just be the standard account-based origin with the sovereign account of
	/// the sender. For Cumulus/Frame chains, this is the `Signed` origin.
	SovereignAccount,
	/// Origin should be the super-user. For Cumulus/Frame chains, this is the `Root` origin.
	/// This will not usually be an available option.
	Superuser,
}

#[derive(Clone, Eq, PartialEq, Ord, PartialOrd, Encode, Decode, RuntimeDebug)]
pub enum MultiNetwork {
	/// Unidentified/any.
	Any,
	/// Some named network.
	Named(Vec<u8>),
	/// The Polkadot Relay chain
	Polkadot,
	/// Kusama.
	Kusama,
}

#[derive(Clone, Eq, PartialEq, Ord, PartialOrd, Encode, Decode, RuntimeDebug)]
pub enum MultiLocation {
	Null,
	X1(Junction),
	X2(Junction, Junction),
	X3(Junction, Junction, Junction),
	X4(Junction, Junction, Junction, Junction),
}

pub struct MultiLocationIterator(MultiLocation);
impl Iterator for MultiLocationIterator {
	type Item = Junction;
	fn next(&mut self) -> Option<Junction> {
		self.0.take_first()
	}
}

impl MultiLocation {
	pub fn first(&self) -> Option<&Junction> {
		match &self {
			MultiLocation::Null => None,
			MultiLocation::X1(ref a) => Some(a),
			MultiLocation::X2(ref a, ..) => Some(a),
			MultiLocation::X3(ref a, ..) => Some(a),
			MultiLocation::X4(ref a, ..) => Some(a),
		}
	}
	pub fn split_first(self) -> (MultiLocation, Option<Junction>) {
		match self {
			MultiLocation::Null => (MultiLocation::Null, None),
			MultiLocation::X1(a) => (MultiLocation::Null, Some(a)),
			MultiLocation::X2(a, b) => (MultiLocation::X1(b), Some(a)),
			MultiLocation::X3(a, b, c) => (MultiLocation::X2(b, c), Some(a)),
			MultiLocation::X4(a, b, c ,d) => (MultiLocation::X3(b, c, d), Some(a)),
		}
	}
	pub fn split_last(self) -> (MultiLocation, Option<Junction>) {
		match self {
			MultiLocation::Null => (MultiLocation::Null, None),
			MultiLocation::X1(a) => (MultiLocation::Null, Some(a)),
			MultiLocation::X2(a, b) => (MultiLocation::X1(a), Some(b)),
			MultiLocation::X3(a, b, c) => (MultiLocation::X2(a, b), Some(c)),
			MultiLocation::X4(a, b, c ,d) => (MultiLocation::X3(a, b, c), Some(d)),
		}
	}
	pub fn take_first(&mut self) -> Option<Junction> {
		let mut d = MultiLocation::Null;
		sp_std::mem::swap(&mut *self, &mut d);
		let (tail, head) = d.split_first();
		*self = tail;
		head
	}
	pub fn take_last(&mut self) -> Option<Junction> {
		let mut d = MultiLocation::Null;
		sp_std::mem::swap(&mut *self, &mut d);
		let (head, tail) = d.split_last();
		*self = head;
		tail
	}
	pub fn pushed_with(self, new: Junction) -> result::Result<Self, Self> {
		Ok(match self {
			MultiLocation::Null => MultiLocation::X1(new),
			MultiLocation::X1(a) => MultiLocation::X2(a, new),
			MultiLocation::X2(a, b) => MultiLocation::X3(a, b, new),
			MultiLocation::X3(a, b, c) => MultiLocation::X4(a, b, c, new),
			s => Err(s)?,
		})
	}
	pub fn into_iter(self) -> MultiLocationIterator {
		MultiLocationIterator(self)
	}

	pub fn push(&mut self, new: Junction) -> result::Result<(), ()> {
		let mut n = MultiLocation::Null;
		sp_std::mem::swap(&mut *self, &mut n);
		match n.pushed_with(new) {
			Ok(result) => { *self = result; Ok(()) }
			Err(old) => { *self = old; Err(()) }
		}
	}

	/// Returns partial result as error in case of failure (e.g. because out of space).
	pub fn appended_with(self, new: MultiLocation) -> result::Result<Self, Self> {
		let mut result= self;
		for j in new.into_iter() {
			result = result.pushed_with(j)?;
		}
		Ok(result)
	}
}

#[derive(Clone, Eq, PartialEq, Ord, PartialOrd, Encode, Decode, RuntimeDebug)]
pub enum Junction {
	Parent,
	Parachain { #[codec(compact)] id: u32 },
	OpaqueRemark(Vec<u8>),
	AccountId32 { network: MultiNetwork, id: [u8; 32] },
	AccountIndex64 { network: MultiNetwork, #[codec(compact)] index: u64 },
	AccountKey20 { network: MultiNetwork, key: [u8; 20] },
	/// An instanced Pallet on a Frame-based chain.
	PalletInstance { id: u8 },
	/// A nondescript index within the context location.
	GeneralIndex { #[codec(compact)] id: u128 },
	/// A nondescript datum acting as a key within the context location.
	GeneralKey(Vec<u8>),
}

impl From<Junction> for MultiLocation {
	fn from(x: Junction) -> Self {
		MultiLocation::X1(x)
	}
}

impl Junction {
	pub fn is_sub_consensus(&self) -> bool {
		match self {
			Junction::Parent => false,

			Junction::Parachain { .. } |
			Junction::OpaqueRemark(..) |
			Junction::AccountId32 { .. } |
			Junction::AccountIndex64 { .. } |
			Junction::AccountKey20 { .. } |
			Junction::PalletInstance { .. } |
			Junction::GeneralIndex { .. } |
			Junction::GeneralKey(..) => true,
		}
	}
}

#[derive(Clone, Eq, PartialEq, Ord, PartialOrd, Encode, Decode, RuntimeDebug)]
pub enum AssetInstance {
	Undefined,
	Index8(u8),
	Index16 { #[codec(compact)] id: u16 },
	Index32 { #[codec(compact)] id: u32 },
	Index64 { #[codec(compact)] id: u64 },
	Index128 { #[codec(compact)] id: u128 },
	Array4([u8; 4]),
	Array8([u8; 8]),
	Array16([u8; 16]),
	Array32([u8; 32]),
	Blob(Vec<u8>),
}

#[derive(Clone, Eq, PartialEq, Ord, PartialOrd, Encode, Decode, RuntimeDebug)]
pub enum MultiAsset {
	None,
	All,
	AllFungible,
	AllNonFungible,
	AllAbstractFungible { id: Vec<u8> },
	AllAbstractNonFungible { class: Vec<u8> },
	AllConcreteFungible { id: MultiLocation },
	AllConcreteNonFungible { class: MultiLocation },
	AbstractFungible { id: Vec<u8>, #[codec(compact)] amount: u128 },
	AbstractNonFungible { class: Vec<u8>, instance: AssetInstance },
	ConcreteFungible { id: MultiLocation, #[codec(compact)] amount: u128 },
	ConcreteNonFungible { class: MultiLocation, instance: AssetInstance },
}

pub type MultiAssets = Vec<MultiAsset>;
// TODO: Efficient encoding, using initial byte values 128+ to encode the number of items in the vector.

#[derive(Clone, Eq, PartialEq, Encode, Decode, RuntimeDebug)]
pub enum Ai {
	Null,
	DepositAsset { assets: MultiAssets, dest: MultiLocation },
	ExchangeAsset { give: MultiAssets, receive: MultiAssets },
	InitiateReserveTransfer { assets: MultiAssets, reserve: MultiLocation, dest: MultiLocation, effects: Ais },
	InitiateTeleport { assets: MultiAssets, dest: MultiLocation, effects: Ais },
	QueryHolding { #[codec(compact)] query_id: u64, dest: MultiLocation, assets: MultiAssets },
}

pub type Ais = Vec<Ai>;
// TODO: Efficient encoding, using initial byte values 128+ to encode the number of items in the vector.

#[derive(Clone, Eq, PartialEq, Encode, Decode, RuntimeDebug)]
pub enum Xcm {
	WithdrawAsset { assets: MultiAssets, effects: Ais },
	// Equivalent to WithdrawAsset{asset, Ai::InitiateReserveTransfer{asset, dest, effect}
	ReserveAssetTransfer { assets: MultiAssets, dest: MultiLocation, effects: Ais },
	ReserveAssetCredit { assets: MultiAssets, effects: Ais },
	TeleportAsset { assets: MultiAssets, effects: Ais },
	Balances { #[codec(compact)] query_id: u64, assets: MultiAssets },
	Transact { origin_type: MultiOrigin, call: Vec<u8> },
	// these won't be staying here for long. only v0 parachains with HRMP.
	RelayToParachain { id: u32, inner: Box<VersionedXcm> },
	RelayedFrom { superorigin: MultiLocation, inner: Box<VersionedXcm> },
}

impl From<Xcm> for VersionedXcm {
	fn from(x: Xcm) -> Self {
		VersionedXcm::V0(x)
	}
}

impl TryFrom<VersionedXcm> for Xcm {
	type Error = ();
	fn try_from(x: VersionedXcm) -> result::Result<Self, ()> {
		match x {
			VersionedXcm::V0(x) => Ok(x),
		}
	}
}

impl From<MultiLocation> for VersionedMultiLocation {
	fn from(x: MultiLocation) -> Self {
		VersionedMultiLocation::V0(x)
	}
}

impl TryFrom<VersionedMultiLocation> for MultiLocation {
	type Error = ();
	fn try_from(x: VersionedMultiLocation) -> result::Result<Self, ()> {
		match x {
			VersionedMultiLocation::V0(x) => Ok(x),
		}
	}
}

impl From<MultiAsset> for VersionedMultiAsset {
	fn from(x: MultiAsset) -> Self {
		VersionedMultiAsset::V0(x)
	}
}

impl TryFrom<VersionedMultiAsset> for MultiAsset {
	type Error = ();
	fn try_from(x: VersionedMultiAsset) -> result::Result<Self, ()> {
		match x {
			VersionedMultiAsset::V0(x) => Ok(x),
		}
	}
}<|MERGE_RESOLUTION|>--- conflicted
+++ resolved
@@ -34,13 +34,9 @@
 }
 
 impl ExecuteXcm for () {
-<<<<<<< HEAD
-	fn execute_xcm(_: MultiLocation, _: Xcm) -> Result { Err(()) }
-=======
 	fn execute_xcm(_origin: MultiLocation, _msg: Xcm) -> Result {
 		Err(())
 	}
->>>>>>> 6e112c96
 }
 
 pub trait SendXcm {
@@ -48,13 +44,9 @@
 }
 
 impl SendXcm for () {
-<<<<<<< HEAD
-	fn send_xcm(_: MultiLocation, _: Xcm) -> Result { Err(()) }
-=======
 	fn send_xcm(_dest: MultiLocation, _msg: Xcm) -> Result {
 		Err(())
 	}
->>>>>>> 6e112c96
 }
 
 /// Basically just the XCM (more general) version of `ParachainDispatchOrigin`.
