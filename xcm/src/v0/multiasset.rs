// Copyright 2020 Parity Technologies (UK) Ltd.
// This file is part of Cumulus.

// Substrate is free software: you can redistribute it and/or modify
// it under the terms of the GNU General Public License as published by
// the Free Software Foundation, either version 3 of the License, or
// (at your option) any later version.

// Substrate is distributed in the hope that it will be useful,
// but WITHOUT ANY WARRANTY; without even the implied warranty of
// MERCHANTABILITY or FITNESS FOR A PARTICULAR PURPOSE.  See the
// GNU General Public License for more details.

// You should have received a copy of the GNU General Public License
// along with Polkadot.  If not, see <http://www.gnu.org/licenses/>.

//! Cross-Consensus Message format asset data structures.
//!
//! This encompasses four types for representing assets:
//! - `MultiAsset`: A description of a single asset, either an instance of a non-fungible or some amount of a fungible.
//! - `MultiAssets`: A collection of `MultiAsset`s. These are stored in a `Vec` and sorted with fungibles first.
//! - `Wild`: A single asset wildcard, this can either be "all" assets, or all assets of a specific kind.
//! - `MultiAssetFilter`: A combination of `Wild` and `MultiAssets` designed for efficiently filtering an XCM holding
//!   account.

use super::MultiLocation;
use alloc::{vec, vec::Vec};
use core::cmp::Ordering;
use parity_scale_codec::{self as codec, Decode, Encode};

/// A general identifier for an instance of a non-fungible asset class.
#[derive(Clone, Eq, PartialEq, Ord, PartialOrd, Encode, Decode, Debug)]
pub enum AssetInstance {
	/// Undefined - used if the NFA class has only one instance.
	Undefined,

	/// A compact index. Technically this could be greater than `u128`, but this implementation supports only
	/// values up to `2**128 - 1`.
	Index {
		#[codec(compact)]
		id: u128,
	},

	/// A 4-byte fixed-length datum.
	Array4([u8; 4]),

	/// An 8-byte fixed-length datum.
	Array8([u8; 8]),

	/// A 16-byte fixed-length datum.
	Array16([u8; 16]),

	/// A 32-byte fixed-length datum.
	Array32([u8; 32]),

	/// An arbitrary piece of data. Use only when necessary.
	Blob(Vec<u8>),
}

/// Classification of an asset being concrete or abstract.
#[derive(Clone, Eq, PartialEq, Ord, PartialOrd, Debug, Encode, Decode)]
pub enum AssetId {
	Concrete(MultiLocation),
	Abstract(Vec<u8>),
}

impl From<MultiLocation> for AssetId {
	fn from(x: MultiLocation) -> Self {
		Self::Concrete(x)
	}
}

impl From<Vec<u8>> for AssetId {
	fn from(x: Vec<u8>) -> Self {
		Self::Abstract(x)
	}
}

impl AssetId {
	/// Prepend a `MultiLocation` to a concrete asset, giving it a new root location.
	pub fn reanchor(&mut self, prepend: &MultiLocation) -> Result<(), ()> {
		if let AssetId::Concrete(ref mut l) = self {
			l.prepend_with(prepend.clone()).map_err(|_| ())?;
		}
		Ok(())
	}

	/// Use the value of `self` along with a `fun` fungibility specifier to create the corresponding `MultiAsset` value.
	pub fn into_multiasset(self, fun: Fungibility) -> MultiAsset {
		MultiAsset { fun, id: self }
	}

	/// Use the value of `self` along with a `fun` fungibility specifier to create the corresponding `WildMultiAsset`
	/// wildcard (`AllOf`) value.
	pub fn into_wild(self, fun: WildFungibility) -> WildMultiAsset {
		WildMultiAsset::AllOf { fun, id: self }
	}
}

/// Classification of whether an asset is fungible or not, along with a mandatory amount or instance.
#[derive(Clone, Eq, PartialEq, Ord, PartialOrd, Debug, Encode, Decode)]
pub enum Fungibility {
	Fungible(u128),
	NonFungible(AssetInstance),
}

impl Fungibility {
	pub fn is_kind(&self, w: WildFungibility) -> bool {
		use Fungibility::*;
		use WildFungibility::{Fungible as WildFungible, NonFungible as WildNonFungible};
		matches!((self, w), (Fungible(_), WildFungible) | (NonFungible(_), WildNonFungible))
	}
}

impl From<u128> for Fungibility {
	fn from(amount: u128) -> Fungibility {
		debug_assert_ne!(amount, 0);
		Fungibility::Fungible(amount)
	}
}

impl From<AssetInstance> for Fungibility {
	fn from(instance: AssetInstance) -> Fungibility {
		Fungibility::NonFungible(instance)
	}
}

#[derive(Clone, Eq, PartialEq, Debug, Encode, Decode)]
pub struct MultiAsset {
	pub id: AssetId,
	pub fun: Fungibility,
}

impl PartialOrd for MultiAsset {
	fn partial_cmp(&self, other: &Self) -> Option<Ordering> {
		Some(self.cmp(other))
	}
}

impl Ord for MultiAsset {
	fn cmp(&self, other: &Self) -> Ordering {
		match (&self.fun, &other.fun) {
			(Fungibility::Fungible(..), Fungibility::NonFungible(..)) => Ordering::Less,
			(Fungibility::NonFungible(..), Fungibility::Fungible(..)) => Ordering::Greater,
			_ => (&self.id, &self.fun).cmp(&(&other.id, &other.fun)),
		}
	}
}

impl<A: Into<AssetId>, B: Into<Fungibility>> From<(A, B)> for MultiAsset {
	fn from((id, fun): (A, B)) -> MultiAsset {
		MultiAsset { fun: fun.into(), id: id.into() }
	}
}

impl MultiAsset {
	pub fn is_fungible(&self, maybe_id: Option<AssetId>) -> bool {
		use Fungibility::*;
		matches!(self.fun, Fungible(..)) && maybe_id.map_or(true, |i| i == self.id)
	}

	pub fn is_non_fungible(&self, maybe_id: Option<AssetId>) -> bool {
		use Fungibility::*;
		matches!(self.fun, NonFungible(..)) && maybe_id.map_or(true, |i| i == self.id)
	}

	/// Prepend a `MultiLocation` to a concrete asset, giving it a new root location.
	pub fn reanchor(&mut self, prepend: &MultiLocation) -> Result<(), ()> {
		self.id.reanchor(prepend)
	}

	/// Returns true if `self` is a super-set of the given `inner`.
	pub fn contains(&self, inner: &MultiAsset) -> bool {
		use Fungibility::*;
		if self.id == inner.id {
			match (&self.fun, &inner.fun) {
				(Fungible(a), Fungible(i)) if a >= i => return true,
				(NonFungible(a), NonFungible(i)) if a == i => return true,
				_ => (),
			}
		}
		false
	}
}

/// A `Vec` of `MultiAsset`s. There may be no duplicate fungible items in here and when decoding, they must be sorted.
#[derive(Clone, Eq, PartialEq, Ord, PartialOrd, Debug, Encode)]
pub struct MultiAssets(Vec<MultiAsset>);

impl Decode for MultiAssets {
	fn decode<I: codec::Input>(input: &mut I) -> Result<Self, parity_scale_codec::Error> {
		let r = Vec::<MultiAsset>::decode(input)?;
		if r.is_empty() {
			return Ok(Self(Vec::new()))
		}
		r.iter().skip(1).try_fold(
			&r[0],
			|a, b| -> Result<&MultiAsset, parity_scale_codec::Error> {
				if a.id < b.id || a < b && (a.is_non_fungible(None) || b.is_non_fungible(None)) {
					Ok(b)
				} else {
					Err("Out of order".into())
				}
			},
		)?;
		Ok(Self(r))
	}
}

impl From<Vec<MultiAsset>> for MultiAssets {
	fn from(x: Vec<MultiAsset>) -> Self {
		Self(x)
	}
}

impl<T: Into<MultiAsset>> From<T> for MultiAssets {
	fn from(x: T) -> Self {
		Self(vec![x.into()])
	}
}

impl MultiAssets {
	/// A new (empty) value.
	pub fn new() -> Self {
		Self(Vec::new())
	}

	/// Add some asset onto the list. This is quite a laborious operation since it maintains the ordering.
	pub fn push(&mut self, a: MultiAsset) {
		if let Fungibility::Fungible(ref amount) = a.fun {
			for asset in self.0.iter_mut().filter(|x| x.id == a.id) {
				if let Fungibility::Fungible(ref mut balance) = asset.fun {
					*balance += *amount;
					return
				}
			}
		}
		self.0.push(a);
		self.0.sort();
	}

	/// Returns `true` if this definitely represents no asset.
	pub fn is_none(&self) -> bool {
		self.0.is_empty()
	}

	/// Returns true if `self` is a super-set of the given `inner`.
	pub fn contains(&self, inner: &MultiAsset) -> bool {
		self.0.iter().any(|i| i.contains(inner))
	}

	/// Consume `self` and return the inner vec.
	pub fn drain(self) -> Vec<MultiAsset> {
		self.0
	}

	/// Return a reference to the inner vec.
	pub fn inner(&self) -> &Vec<MultiAsset> {
		&self.0
	}

	/// Prepend a `MultiLocation` to any concrete asset items, giving it a new root location.
	pub fn reanchor(&mut self, prepend: &MultiLocation) -> Result<(), ()> {
		self.0.iter_mut().try_for_each(|i| i.reanchor(prepend))
	}
}
<<<<<<< HEAD

=======
>>>>>>> 0cc61deb
/// Classification of whether an asset is fungible or not, along with an optional amount or instance.
#[derive(Copy, Clone, Eq, PartialEq, Ord, PartialOrd, Debug, Encode, Decode)]
pub enum WildFungibility {
	Fungible,
	NonFungible,
}

/// A wildcard representing a set of assets.
#[derive(Clone, Eq, PartialEq, Ord, PartialOrd, Debug, Encode, Decode)]
pub enum WildMultiAsset {
	/// All assets in the holding register, up to `usize` individual assets (different instances of non-fungibles could
	/// as separate assets).
	All,
	/// All assets in the holding register of a given fungibility and ID. If operating on non-fungibles, then a limit
	/// is provided for the maximum amount of matching instances.
	AllOf { fun: WildFungibility, id: AssetId },
}

impl WildMultiAsset {
	/// Returns true if `self` is a super-set of the given `inner`.
	///
	/// Typically, any wildcard is never contained in anything else, and a wildcard can contain any other non-wildcard.
	/// For more details, see the implementation and tests.
	pub fn contains(&self, inner: &MultiAsset) -> bool {
		use WildMultiAsset::*;
		match self {
			AllOf { fun, id } => inner.fun.is_kind(*fun) && &inner.id == id,
			All => true,
		}
	}

	/// Prepend a `MultiLocation` to any concrete asset components, giving it a new root location.
	pub fn reanchor(&mut self, prepend: &MultiLocation) -> Result<(), ()> {
		use WildMultiAsset::*;
		match self {
			AllOf { ref mut id, .. } => id.reanchor(prepend).map_err(|_| ()),
			_ => Ok(()),
		}
	}
}

impl<A: Into<AssetId>, B: Into<WildFungibility>> From<(A, B)> for WildMultiAsset {
	fn from((id, fun): (A, B)) -> WildMultiAsset {
		WildMultiAsset::AllOf { fun: fun.into(), id: id.into() }
	}
}
<<<<<<< HEAD

/// `MultiAsset` collection, either `MultiAssets` or a single wildcard. Note: vectors of wildcards
/// whose encoding is supported in XCM v0 are unsupported in this implementation and will result in a decode error.
=======
/// `MultiAsset` collection, either `MultiAssets` or a single wildcard.
/// 
/// Note: Vectors of wildcards whose encoding is supported in XCM v0 are unsupported
/// in this implementation and will result in a decode error.
>>>>>>> 0cc61deb
#[derive(Clone, Eq, PartialEq, Ord, PartialOrd, Debug, Encode, Decode)]
pub enum MultiAssetFilter {
	Definite(MultiAssets),
	Wild(WildMultiAsset),
}

impl<T: Into<WildMultiAsset>> From<T> for MultiAssetFilter {
	fn from(x: T) -> Self {
		Self::Wild(x.into())
	}
}

impl From<MultiAsset> for MultiAssetFilter {
	fn from(x: MultiAsset) -> Self {
		Self::Definite(vec![x].into())
	}
}

impl From<Vec<MultiAsset>> for MultiAssetFilter {
	fn from(x: Vec<MultiAsset>) -> Self {
		Self::Definite(x.into())
	}
}

impl From<MultiAssets> for MultiAssetFilter {
	fn from(x: MultiAssets) -> Self {
		Self::Definite(x)
	}
}

impl MultiAssetFilter {
	/// Returns `true` if the `MultiAsset` is a wildcard and refers to sets of assets, instead of just one.
	pub fn is_wildcard(&self) -> bool {
		matches!(self, MultiAssetFilter::Wild(..))
	}

	/// Returns `true` if the `MultiAsset` is not a wildcard.
	pub fn is_definite(&self) -> bool {
		!self.is_wildcard()
	}

	/// Returns `true` if this definitely represents no asset.
	pub fn is_none(&self) -> bool {
		matches!(self, MultiAssetFilter::Definite(a) if a.is_none())
	}

	/// Returns true if `self` is a super-set of the given `inner`.
	///
	/// Typically, any wildcard is never contained in anything else, and a wildcard can contain any other non-wildcard.
	/// For more details, see the implementation and tests.
	pub fn contains(&self, inner: &MultiAsset) -> bool {
		match self {
			MultiAssetFilter::Definite(ref assets) => assets.contains(inner),
			MultiAssetFilter::Wild(ref wild) => wild.contains(inner),
		}
	}

	/// Prepend a `MultiLocation` to any concrete asset components, giving it a new root location.
	pub fn reanchor(&mut self, prepend: &MultiLocation) -> Result<(), ()> {
		match self {
			MultiAssetFilter::Definite(ref mut assets) => assets.reanchor(prepend),
			MultiAssetFilter::Wild(ref mut wild) => wild.reanchor(prepend),
		}
	}
}<|MERGE_RESOLUTION|>--- conflicted
+++ resolved
@@ -264,10 +264,7 @@
 		self.0.iter_mut().try_for_each(|i| i.reanchor(prepend))
 	}
 }
-<<<<<<< HEAD
-
-=======
->>>>>>> 0cc61deb
+
 /// Classification of whether an asset is fungible or not, along with an optional amount or instance.
 #[derive(Copy, Clone, Eq, PartialEq, Ord, PartialOrd, Debug, Encode, Decode)]
 pub enum WildFungibility {
@@ -314,16 +311,11 @@
 		WildMultiAsset::AllOf { fun: fun.into(), id: id.into() }
 	}
 }
-<<<<<<< HEAD
-
-/// `MultiAsset` collection, either `MultiAssets` or a single wildcard. Note: vectors of wildcards
-/// whose encoding is supported in XCM v0 are unsupported in this implementation and will result in a decode error.
-=======
+
 /// `MultiAsset` collection, either `MultiAssets` or a single wildcard.
 /// 
 /// Note: Vectors of wildcards whose encoding is supported in XCM v0 are unsupported
 /// in this implementation and will result in a decode error.
->>>>>>> 0cc61deb
 #[derive(Clone, Eq, PartialEq, Ord, PartialOrd, Debug, Encode, Decode)]
 pub enum MultiAssetFilter {
 	Definite(MultiAssets),
