--- conflicted
+++ resolved
@@ -28,12 +28,8 @@
 #[cfg(feature = "std")]
 use sp_std::marker::PhantomData;
 use primitives::v1::{
-<<<<<<< HEAD
-	Id as ParaId, ValidationCode, HeadData, SessionIndex, Hash, ConsensusLog,
-	ValidationCodeAndHash,
-=======
-	Id as ParaId, ValidationCode, ValidationCodeHash, HeadData, SessionIndex, ConsensusLog,
->>>>>>> ababff4b
+	Id as ParaId, ValidationCode, ValidationCodeAndHash, ValidationCodeHash, HeadData, SessionIndex,
+	ConsensusLog,
 };
 use sp_runtime::{traits::One, DispatchResult, SaturatedConversion};
 use frame_system::ensure_root;
@@ -295,11 +291,8 @@
 		/// The validation code hash of every live para.
 		///
 		/// Corresponding code can be retrieved with [`CodeByHash`].
-<<<<<<< HEAD
-		CurrentCodeHash get(fn current_code_hash): map hasher(twox_64_concat) ParaId => Option<Hash>;
-=======
-		CurrentCodeHash: map hasher(twox_64_concat) ParaId => Option<ValidationCodeHash>;
->>>>>>> ababff4b
+		CurrentCodeHash get(fn current_code_hash):
+			map hasher(twox_64_concat) ParaId => Option<ValidationCodeHash>;
 		/// Actual past code hash, indicated by the para id as well as the block number at which it
 		/// became outdated.
 		///
@@ -838,8 +831,6 @@
 	///
 	/// `assume_intermediate`, if provided, must be before `at`. This will return `None` if the validation
 	/// code has been pruned.
-	///
-	/// To get associated code see [`Self::validation_code_at`].
 	pub(crate) fn validation_code_hash_at(
 		id: ParaId,
 		at: T::BlockNumber,
@@ -866,29 +857,6 @@
 		}
 	}
 
-<<<<<<< HEAD
-	/// Fetch validation code of para in specific context, see [`Self::validation_code_hash_at`].
-	#[allow(unused)]
-	pub(crate) fn validation_code_at(
-		id: ParaId,
-		at: T::BlockNumber,
-		assume_intermediate: Option<T::BlockNumber>,
-	) -> Option<ValidationCodeAndHash> {
-		Self::validation_code_hash_at(id, at, assume_intermediate).and_then(|code_hash| {
-			let code = CodeByHash::get(&code_hash);
-			if code.is_none() {
-				log::error!(
-					"Pallet paras storage is inconsistent, code not found for hash {}",
-					code_hash,
-				);
-				debug_assert!(false, "inconsistent paras storages");
-			}
-			code.map(|code| ValidationCodeAndHash::new(code, code_hash))
-		})
-	}
-
-=======
->>>>>>> ababff4b
 	/// Returns the current lifecycle state of the para.
 	pub fn lifecycle(id: ParaId) -> Option<ParaLifecycle> {
 		ParaLifecycles::get(&id)
@@ -1721,9 +1689,9 @@
 
 		new_test_ext(genesis_config).execute_with(|| {
 			let para_id = ParaId::from(0);
-			let old_code = ValidationCodeAndHash::compute_from_code(vec![1, 2, 3].into());
-			let new_code = ValidationCodeAndHash::compute_from_code(vec![4, 5, 6].into());
-			Paras::schedule_code_upgrade(para_id, new_code.code().clone(), 10);
+			let old_code = ValidationCode(vec![1, 2, 3]);
+			let new_code = ValidationCode(vec![4, 5, 6]);
+			Paras::schedule_code_upgrade(para_id, new_code.clone(), 10);
 
 			// no intermediate, falls back on current/past.
 			assert_eq!(fetch_validation_code_at(para_id, 1, None), Some(old_code.clone()));
@@ -1773,9 +1741,9 @@
 
 		new_test_ext(genesis_config).execute_with(|| {
 			let para_id = ParaId::from(0);
-			let old_code = ValidationCodeAndHash::compute_from_code(vec![1, 2, 3].into());
-			let new_code = ValidationCodeAndHash::compute_from_code(vec![4, 5, 6].into());
-			Paras::schedule_code_upgrade(para_id, new_code.code().clone(), 2);
+			let old_code = ValidationCode(vec![1, 2, 3]);
+			let new_code = ValidationCode(vec![4, 5, 6]);
+			Paras::schedule_code_upgrade(para_id, new_code.clone(), 2);
 
 			run_to_block(10, None);
 			Paras::note_new_head(para_id, Default::default(), 7);
