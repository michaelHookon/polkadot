[package]
name = "polkadot-runtime-parachains"
version = "0.8.30"
authors = ["Parity Technologies <admin@parity.io>"]
edition = "2018"

[dependencies]
bitvec = { version = "0.20.1", default-features = false, features = ["alloc"] }
parity-scale-codec = { version = "2.0.0", default-features = false, features = ["derive"] }
log = { version = "0.4.14", default-features = false }
rustc-hex = { version = "2.1.0", default-features = false }
serde = { version = "1.0.123", features = [ "derive" ], optional = true }
derive_more = "0.99.11"

sp-api = { git = "https://github.com/paritytech/substrate", default-features = false , branch = "rococo-v1" }
inherents = { package = "sp-inherents", git = "https://github.com/paritytech/substrate", default-features = false , branch = "rococo-v1" }
sp-std = { package = "sp-std", git = "https://github.com/paritytech/substrate", default-features = false , branch = "rococo-v1" }
sp-io = { git = "https://github.com/paritytech/substrate", default-features = false , branch = "rococo-v1" }
sp-runtime = { git = "https://github.com/paritytech/substrate", default-features = false , branch = "rococo-v1" }
sp-session = { git = "https://github.com/paritytech/substrate", default-features = false , branch = "rococo-v1" }
sp-staking = { git = "https://github.com/paritytech/substrate", default-features = false , branch = "rococo-v1" }
sp-core = { git = "https://github.com/paritytech/substrate", default-features = false , branch = "rococo-v1" }
sp-keystore = { git = "https://github.com/paritytech/substrate", optional = true , branch = "rococo-v1" }

pallet-authority-discovery = { git = "https://github.com/paritytech/substrate", default-features = false , branch = "rococo-v1" }
pallet-authorship = { git = "https://github.com/paritytech/substrate", default-features = false , branch = "rococo-v1" }
pallet-balances = { git = "https://github.com/paritytech/substrate", default-features = false , branch = "rococo-v1" }
pallet-session = { git = "https://github.com/paritytech/substrate", default-features = false , branch = "rococo-v1" }
frame-support = { git = "https://github.com/paritytech/substrate", default-features = false , branch = "rococo-v1" }
pallet-staking = { git = "https://github.com/paritytech/substrate", default-features = false , branch = "rococo-v1" }
frame-system = {git = "https://github.com/paritytech/substrate", default-features = false , branch = "rococo-v1" }
pallet-timestamp = { git = "https://github.com/paritytech/substrate", default-features = false , branch = "rococo-v1" }
pallet-vesting = { git = "https://github.com/paritytech/substrate", default-features = false , branch = "rococo-v1" }
pallet-offences = { git = "https://github.com/paritytech/substrate", default-features = false , branch = "rococo-v1" }
frame-benchmarking = { git = "https://github.com/paritytech/substrate", default-features = false, optional = true , branch = "rococo-v1" }

xcm = { package = "xcm", path = "../../xcm", default-features = false }
xcm-executor = { package = "xcm-executor", path = "../../xcm/xcm-executor", default-features = false }
primitives = { package = "polkadot-primitives", path = "../../primitives", default-features = false }
libsecp256k1 = { version = "0.3.5", default-features = false, optional = true }

rand = { version = "0.8.3", default-features = false }
rand_chacha = { version = "0.3.0", default-features = false }

[dev-dependencies]
futures = "0.3.12"
hex-literal = "0.3.1"
keyring = { package = "sp-keyring", git = "https://github.com/paritytech/substrate", branch = "rococo-v1" }
sp-trie = { git = "https://github.com/paritytech/substrate", branch = "rococo-v1" }
pallet-babe = { git = "https://github.com/paritytech/substrate", branch = "rococo-v1" }
sp-application-crypto = { git = "https://github.com/paritytech/substrate", branch = "rococo-v1" }
frame-support-test = { git = "https://github.com/paritytech/substrate", branch = "rococo-v1" }
pallet-randomness-collective-flip = { git = "https://github.com/paritytech/substrate", branch = "rococo-v1" }
pallet-staking-reward-curve = { git = "https://github.com/paritytech/substrate", branch = "rococo-v1" }
pallet-treasury = { git = "https://github.com/paritytech/substrate", branch = "rococo-v1" }
serde_json = "1.0.61"
libsecp256k1 = "0.3.5"
<<<<<<< HEAD
sp-version = { git = "https://github.com/paritytech/substrate", default-features = false , branch = "rococo-v1" }
sc-keystore = { git = "https://github.com/paritytech/substrate", branch = "rococo-v1" }
=======
sp-version = { git = "https://github.com/paritytech/substrate", branch = "master", default-features = false }
sc-keystore = { git = "https://github.com/paritytech/substrate", branch = "master" }
>>>>>>> 18e3d35d


[features]
default = ["std"]
no_std = []
std = [
	"bitvec/std",
	"parity-scale-codec/std",
	"rustc-hex/std",
	"serde",
	"primitives/std",
	"inherents/std",
	"sp-core/std",
	"sp-api/std",
	"sp-keystore",
	"sp-std/std",
	"sp-io/std",
	"frame-support/std",
	"sp-runtime/std",
	"sp-session/std",
	"sp-staking/std",
	"pallet-authorship/std",
	"pallet-balances/std",
	"pallet-session/std",
	"pallet-staking/std",
	"pallet-timestamp/std",
	"pallet-vesting/std",
	"frame-system/std",
	"xcm/std",
	"xcm-executor/std",
	"log/std",
]
runtime-benchmarks = [
	"libsecp256k1/hmac",
	"frame-benchmarking",
	"frame-support/runtime-benchmarks",
	"frame-system/runtime-benchmarks",
]
try-runtime = [
	"frame-support/try-runtime",
	"pallet-authorship/try-runtime",
	"pallet-balances/try-runtime",
	"pallet-session/try-runtime",
	"pallet-staking/try-runtime",
	"pallet-timestamp/try-runtime",
	"pallet-vesting/try-runtime",
]<|MERGE_RESOLUTION|>--- conflicted
+++ resolved
@@ -55,13 +55,8 @@
 pallet-treasury = { git = "https://github.com/paritytech/substrate", branch = "rococo-v1" }
 serde_json = "1.0.61"
 libsecp256k1 = "0.3.5"
-<<<<<<< HEAD
-sp-version = { git = "https://github.com/paritytech/substrate", default-features = false , branch = "rococo-v1" }
+sp-version = { git = "https://github.com/paritytech/substrate", branch = "rococo-v1", default-features = false }
 sc-keystore = { git = "https://github.com/paritytech/substrate", branch = "rococo-v1" }
-=======
-sp-version = { git = "https://github.com/paritytech/substrate", branch = "master", default-features = false }
-sc-keystore = { git = "https://github.com/paritytech/substrate", branch = "master" }
->>>>>>> 18e3d35d
 
 
 [features]
