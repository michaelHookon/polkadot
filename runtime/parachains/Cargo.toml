[package]
name = "polkadot-runtime-parachains"
version = "0.8.0"
authors = ["Parity Technologies <admin@parity.io>"]
edition = "2018"

[dependencies]
bitvec = { version = "0.20.1", default-features = false, features = ["alloc"] }
parity-scale-codec = { version = "2.0.0", default-features = false, features = ["derive"] }
log = { version = "0.4.14", default-features = false }
rustc-hex = { version = "2.1.0", default-features = false }
serde = { version = "1.0.123", features = [ "derive" ], optional = true }
derive_more = "0.99.11"

sp-api = { git = "https://github.com/paritytech/substrate", default-features = false , branch = "rococo-v1" }
inherents = { package = "sp-inherents", git = "https://github.com/paritytech/substrate", default-features = false , branch = "rococo-v1" }
sp-std = { package = "sp-std", git = "https://github.com/paritytech/substrate", default-features = false , branch = "rococo-v1" }
sp-io = { git = "https://github.com/paritytech/substrate", default-features = false , branch = "rococo-v1" }
sp-runtime = { git = "https://github.com/paritytech/substrate", default-features = false , branch = "rococo-v1" }
sp-session = { git = "https://github.com/paritytech/substrate", default-features = false , branch = "rococo-v1" }
sp-staking = { git = "https://github.com/paritytech/substrate", default-features = false , branch = "rococo-v1" }
sp-core = { git = "https://github.com/paritytech/substrate", default-features = false , branch = "rococo-v1" }
sp-keystore = { git = "https://github.com/paritytech/substrate", optional = true , branch = "rococo-v1" }

pallet-authority-discovery = { git = "https://github.com/paritytech/substrate", default-features = false , branch = "rococo-v1" }
pallet-authorship = { git = "https://github.com/paritytech/substrate", default-features = false , branch = "rococo-v1" }
pallet-balances = { git = "https://github.com/paritytech/substrate", default-features = false , branch = "rococo-v1" }
pallet-session = { git = "https://github.com/paritytech/substrate", default-features = false , branch = "rococo-v1" }
frame-support = { git = "https://github.com/paritytech/substrate", default-features = false , branch = "rococo-v1" }
pallet-staking = { git = "https://github.com/paritytech/substrate", default-features = false , branch = "rococo-v1" }
frame-system = {git = "https://github.com/paritytech/substrate", default-features = false , branch = "rococo-v1" }
pallet-timestamp = { git = "https://github.com/paritytech/substrate", default-features = false , branch = "rococo-v1" }
pallet-vesting = { git = "https://github.com/paritytech/substrate", default-features = false , branch = "rococo-v1" }
pallet-offences = { git = "https://github.com/paritytech/substrate", default-features = false , branch = "rococo-v1" }
frame-benchmarking = { git = "https://github.com/paritytech/substrate", default-features = false, optional = true , branch = "rococo-v1" }

xcm = { package = "xcm", path = "../../xcm", default-features = false }
xcm-executor = { package = "xcm-executor", path = "../../xcm/xcm-executor", default-features = false }
primitives = { package = "polkadot-primitives", path = "../../primitives", default-features = false }
libsecp256k1 = { version = "0.3.5", default-features = false, optional = true }

rand = { version = "0.8.3", default-features = false }
rand_chacha = { version = "0.3.0", default-features = false }

[dev-dependencies]
futures = "0.3.12"
hex-literal = "0.3.1"
<<<<<<< HEAD
keyring = { package = "sp-keyring", git = "https://github.com/paritytech/substrate", branch = "rococo-v1" }
sp-trie = { git = "https://github.com/paritytech/substrate", branch = "rococo-v1" }
pallet-babe = { git = "https://github.com/paritytech/substrate", branch = "rococo-v1" }
sp-application-crypto = { git = "https://github.com/paritytech/substrate", branch = "rococo-v1" }
pallet-randomness-collective-flip = { git = "https://github.com/paritytech/substrate", branch = "rococo-v1" }
pallet-staking-reward-curve = { git = "https://github.com/paritytech/substrate", branch = "rococo-v1" }
pallet-treasury = { git = "https://github.com/paritytech/substrate", branch = "rococo-v1" }
=======
keyring = { package = "sp-keyring", git = "https://github.com/paritytech/substrate", branch = "master" }
sp-trie = { git = "https://github.com/paritytech/substrate", branch = "master" }
pallet-babe = { git = "https://github.com/paritytech/substrate", branch = "master" }
sp-application-crypto = { git = "https://github.com/paritytech/substrate", branch = "master" }
frame-support-test = { git = "https://github.com/paritytech/substrate", branch = "master" }
pallet-randomness-collective-flip = { git = "https://github.com/paritytech/substrate", branch = "master" }
pallet-staking-reward-curve = { git = "https://github.com/paritytech/substrate", branch = "master" }
pallet-treasury = { git = "https://github.com/paritytech/substrate", branch = "master" }
>>>>>>> 2bbeb01b
serde_json = "1.0.61"
libsecp256k1 = "0.3.5"
sp-version = { git = "https://github.com/paritytech/substrate", default-features = false , branch = "rococo-v1" }
sc-keystore = { git = "https://github.com/paritytech/substrate", branch = "rococo-v1" }


[features]
default = ["std"]
no_std = []
std = [
	"bitvec/std",
	"parity-scale-codec/std",
	"rustc-hex/std",
	"serde",
	"primitives/std",
	"inherents/std",
	"sp-core/std",
	"sp-api/std",
	"sp-keystore",
	"sp-std/std",
	"sp-io/std",
	"frame-support/std",
	"sp-runtime/std",
	"sp-session/std",
	"sp-staking/std",
	"pallet-authorship/std",
	"pallet-balances/std",
	"pallet-session/std",
	"pallet-staking/std",
	"pallet-timestamp/std",
	"pallet-vesting/std",
	"frame-system/std",
	"xcm/std",
	"xcm-executor/std",
	"log/std",
]
runtime-benchmarks = [
	"libsecp256k1/hmac",
	"frame-benchmarking",
	"frame-support/runtime-benchmarks",
	"frame-system/runtime-benchmarks",
]
try-runtime = [
	"frame-support/try-runtime",
	"pallet-authorship/try-runtime",
	"pallet-balances/try-runtime",
	"pallet-session/try-runtime",
	"pallet-staking/try-runtime",
	"pallet-timestamp/try-runtime",
	"pallet-vesting/try-runtime",
]<|MERGE_RESOLUTION|>--- conflicted
+++ resolved
@@ -45,24 +45,14 @@
 [dev-dependencies]
 futures = "0.3.12"
 hex-literal = "0.3.1"
-<<<<<<< HEAD
 keyring = { package = "sp-keyring", git = "https://github.com/paritytech/substrate", branch = "rococo-v1" }
 sp-trie = { git = "https://github.com/paritytech/substrate", branch = "rococo-v1" }
 pallet-babe = { git = "https://github.com/paritytech/substrate", branch = "rococo-v1" }
 sp-application-crypto = { git = "https://github.com/paritytech/substrate", branch = "rococo-v1" }
+frame-support-test = { git = "https://github.com/paritytech/substrate", branch = "rococo-v1" }
 pallet-randomness-collective-flip = { git = "https://github.com/paritytech/substrate", branch = "rococo-v1" }
 pallet-staking-reward-curve = { git = "https://github.com/paritytech/substrate", branch = "rococo-v1" }
 pallet-treasury = { git = "https://github.com/paritytech/substrate", branch = "rococo-v1" }
-=======
-keyring = { package = "sp-keyring", git = "https://github.com/paritytech/substrate", branch = "master" }
-sp-trie = { git = "https://github.com/paritytech/substrate", branch = "master" }
-pallet-babe = { git = "https://github.com/paritytech/substrate", branch = "master" }
-sp-application-crypto = { git = "https://github.com/paritytech/substrate", branch = "master" }
-frame-support-test = { git = "https://github.com/paritytech/substrate", branch = "master" }
-pallet-randomness-collective-flip = { git = "https://github.com/paritytech/substrate", branch = "master" }
-pallet-staking-reward-curve = { git = "https://github.com/paritytech/substrate", branch = "master" }
-pallet-treasury = { git = "https://github.com/paritytech/substrate", branch = "master" }
->>>>>>> 2bbeb01b
 serde_json = "1.0.61"
 libsecp256k1 = "0.3.5"
 sp-version = { git = "https://github.com/paritytech/substrate", default-features = false , branch = "rococo-v1" }
