// Copyright 2019-2020 Parity Technologies (UK) Ltd.
// This file is part of Polkadot.

// Polkadot is free software: you can redistribute it and/or modify
// it under the terms of the GNU General Public License as published by
// the Free Software Foundation, either version 3 of the License, or
// (at your option) any later version.

// Polkadot is distributed in the hope that it will be useful,
// but WITHOUT ANY WARRANTY; without even the implied warranty of
// MERCHANTABILITY or FITNESS FOR A PARTICULAR PURPOSE.  See the
// GNU General Public License for more details.

// You should have received a copy of the GNU General Public License
// along with Polkadot.  If not, see <http://www.gnu.org/licenses/>.

//! Common runtime code for Polkadot and Kusama.

#![cfg_attr(not(feature = "std"), no_std)]

pub mod claims;
<<<<<<< HEAD
pub mod crowdfund;
=======
pub mod slot_range;
pub mod slots;
pub mod crowdloan;
pub mod purchase;
>>>>>>> cafe755f
pub mod impls;
pub mod mmr;
pub mod paras_registrar;
pub mod paras_sudo_wrapper;
pub mod purchase;
pub mod slot_range;
pub mod slots;

use primitives::v1::{BlockNumber, ValidatorId, AssignmentId};
use sp_runtime::{Perquintill, Perbill, FixedPointNumber};
use frame_system::limits;
use frame_support::{
	parameter_types, traits::{Currency},
	weights::{Weight, constants::WEIGHT_PER_SECOND, DispatchClass},
};
use pallet_transaction_payment::{TargetedFeeAdjustment, Multiplier};
use static_assertions::const_assert;
pub use frame_support::weights::constants::{BlockExecutionWeight, ExtrinsicBaseWeight, RocksDbWeight};

#[cfg(feature = "std")]
pub use pallet_staking::StakerStatus;
#[cfg(any(feature = "std", test))]
pub use sp_runtime::BuildStorage;
pub use pallet_timestamp::Call as TimestampCall;
pub use pallet_balances::Call as BalancesCall;

/// Implementations of some helper traits passed into runtime modules as associated types.
pub use impls::ToAuthor;

pub type NegativeImbalance<T> = <pallet_balances::Module<T> as Currency<<T as frame_system::Config>::AccountId>>::NegativeImbalance;

/// The sequence of bytes a valid wasm module binary always starts with. Apart from that it's also a
/// valid wasm module.
pub const WASM_MAGIC: &[u8] = &[0x00, 0x61, 0x73, 0x6d, 0x01, 0x00, 0x00, 0x00];

/// We assume that an on-initialize consumes 2.5% of the weight on average, hence a single extrinsic
/// will not be allowed to consume more than `AvailableBlockRatio - 2.5%`.
pub const AVERAGE_ON_INITIALIZE_RATIO: Perbill = Perbill::from_perthousand(25);
/// We allow `Normal` extrinsics to fill up the block up to 75%, the rest can be used
/// by  Operational  extrinsics.
const NORMAL_DISPATCH_RATIO: Perbill = Perbill::from_percent(75);
/// We allow for 2 seconds of compute with a 6 second average block time.
pub const MAXIMUM_BLOCK_WEIGHT: Weight = 2 * WEIGHT_PER_SECOND;

const_assert!(NORMAL_DISPATCH_RATIO.deconstruct() >= AVERAGE_ON_INITIALIZE_RATIO.deconstruct());

// Common constants used in all runtimes.
parameter_types! {
	pub const BlockHashCount: BlockNumber = 2400;
	/// The portion of the `NORMAL_DISPATCH_RATIO` that we adjust the fees with. Blocks filled less
	/// than this will decrease the weight and more will increase.
	pub const TargetBlockFullness: Perquintill = Perquintill::from_percent(25);
	/// The adjustment variable of the runtime. Higher values will cause `TargetBlockFullness` to
	/// change the fees more rapidly.
	pub AdjustmentVariable: Multiplier = Multiplier::saturating_from_rational(3, 100_000);
	/// Minimum amount of the multiplier. This value cannot be too low. A test case should ensure
	/// that combined with `AdjustmentVariable`, we can recover from the minimum.
	/// See `multiplier_can_grow_from_zero`.
	pub MinimumMultiplier: Multiplier = Multiplier::saturating_from_rational(1, 1_000_000_000u128);
	/// Maximum length of block. Up to 5MB.
	pub BlockLength: limits::BlockLength =
		limits::BlockLength::max_with_normal_ratio(5 * 1024 * 1024, NORMAL_DISPATCH_RATIO);
	/// Block weights base values and limits.
	pub BlockWeights: limits::BlockWeights = limits::BlockWeights::builder()
		.base_block(BlockExecutionWeight::get())
		.for_class(DispatchClass::all(), |weights| {
			weights.base_extrinsic = ExtrinsicBaseWeight::get();
		})
		.for_class(DispatchClass::Normal, |weights| {
			weights.max_total = Some(NORMAL_DISPATCH_RATIO * MAXIMUM_BLOCK_WEIGHT);
		})
		.for_class(DispatchClass::Operational, |weights| {
			weights.max_total = Some(MAXIMUM_BLOCK_WEIGHT);
			// Operational transactions have an extra reserved space, so that they
			// are included even if block reached `MAXIMUM_BLOCK_WEIGHT`.
			weights.reserved = Some(
				MAXIMUM_BLOCK_WEIGHT - NORMAL_DISPATCH_RATIO * MAXIMUM_BLOCK_WEIGHT,
			);
		})
		.avg_block_initialization(AVERAGE_ON_INITIALIZE_RATIO)
		.build_or_panic();
}

parameter_types! {
	/// A limit for off-chain phragmen unsigned solution submission.
	///
	/// We want to keep it as high as possible, but can't risk having it reject,
	/// so we always subtract the base block execution weight.
	pub OffchainSolutionWeightLimit: Weight = BlockWeights::get()
		.get(DispatchClass::Normal)
		.max_extrinsic
		.expect("Normal extrinsics have weight limit configured by default; qed")
		.saturating_sub(BlockExecutionWeight::get());
}

/// Parameterized slow adjusting fee updated based on
/// https://w3f-research.readthedocs.io/en/latest/polkadot/Token%20Economics.html#-2.-slow-adjusting-mechanism
pub type SlowAdjustingFeeUpdate<R> = TargetedFeeAdjustment<
	R,
	TargetBlockFullness,
	AdjustmentVariable,
	MinimumMultiplier
>;

/// The type used for currency conversion.
///
/// This must only be used as long as the balance type is u128.
pub type CurrencyToVote = frame_support::traits::U128CurrencyToVote;
static_assertions::assert_eq_size!(primitives::v1::Balance, u128);

/// A placeholder since there is currently no provided session key handler for parachain validator
/// keys.
pub struct ParachainSessionKeyPlaceholder<T>(sp_std::marker::PhantomData<T>);
impl<T> sp_runtime::BoundToRuntimeAppPublic for ParachainSessionKeyPlaceholder<T> {
	type Public = ValidatorId;
}

impl<T: pallet_session::Config>
	pallet_session::OneSessionHandler<T::AccountId> for ParachainSessionKeyPlaceholder<T>
{
	type Key = ValidatorId;

	fn on_genesis_session<'a, I: 'a>(_validators: I) where
		I: Iterator<Item = (&'a T::AccountId, ValidatorId)>,
		T::AccountId: 'a
	{

	}

	fn on_new_session<'a, I: 'a>(_changed: bool, _v: I, _q: I) where
		I: Iterator<Item = (&'a T::AccountId, ValidatorId)>,
		T::AccountId: 'a
	{

	}

	fn on_disabled(_: usize) { }
}

/// A placeholder since there is currently no provided session key handler for parachain validator
/// keys.
pub struct AssignmentSessionKeyPlaceholder<T>(sp_std::marker::PhantomData<T>);
impl<T> sp_runtime::BoundToRuntimeAppPublic for AssignmentSessionKeyPlaceholder<T> {
	type Public = AssignmentId;
}

impl<T: pallet_session::Config>
	pallet_session::OneSessionHandler<T::AccountId> for AssignmentSessionKeyPlaceholder<T>
{
	type Key = AssignmentId;

	fn on_genesis_session<'a, I: 'a>(_validators: I) where
		I: Iterator<Item = (&'a T::AccountId, AssignmentId)>,
		T::AccountId: 'a
	{

	}

	fn on_new_session<'a, I: 'a>(_changed: bool, _v: I, _q: I) where
		I: Iterator<Item = (&'a T::AccountId, AssignmentId)>,
		T::AccountId: 'a
	{

	}

	fn on_disabled(_: usize) { }
}

#[cfg(test)]
mod multiplier_tests {
	use super::*;
	use frame_support::{impl_outer_origin, parameter_types, weights::Weight};
	use sp_core::H256;
	use sp_runtime::{
		testing::Header,
		traits::{BlakeTwo256, IdentityLookup, Convert},
		Perbill,
	};

	#[derive(Clone, PartialEq, Eq, Debug)]
	pub struct Runtime;

	impl_outer_origin!{
		pub enum Origin for Runtime {}
	}

	parameter_types! {
		pub const BlockHashCount: u64 = 250;
		pub const AvailableBlockRatio: Perbill = Perbill::one();
		pub BlockLength: frame_system::limits::BlockLength =
			frame_system::limits::BlockLength::max(2 * 1024);
		pub BlockWeights: frame_system::limits::BlockWeights =
			frame_system::limits::BlockWeights::simple_max(1024);
	}

	impl frame_system::Config for Runtime {
		type BaseCallFilter = ();
		type BlockWeights = BlockWeights;
		type BlockLength = ();
		type DbWeight = ();
		type Origin = Origin;
		type Index = u64;
		type BlockNumber = u64;
		type Call = ();
		type Hash = H256;
		type Hashing = BlakeTwo256;
		type AccountId = u64;
		type Lookup = IdentityLookup<Self::AccountId>;
		type Header = Header;
		type Event = ();
		type BlockHashCount = BlockHashCount;
		type Version = ();
		type PalletInfo = ();
		type AccountData = ();
		type OnNewAccount = ();
		type OnKilledAccount = ();
		type SystemWeightInfo = ();
		type SS58Prefix = ();
	}

	type System = frame_system::Module<Runtime>;

	fn run_with_system_weight<F>(w: Weight, assertions: F) where F: Fn() -> () {
		let mut t: sp_io::TestExternalities =
			frame_system::GenesisConfig::default().build_storage::<Runtime>().unwrap().into();
		t.execute_with(|| {
			System::set_block_consumed_resources(w, 0);
			assertions()
		});
	}

	#[test]
	fn multiplier_can_grow_from_zero() {
		let minimum_multiplier = MinimumMultiplier::get();
		let target = TargetBlockFullness::get() *
			BlockWeights::get().get(DispatchClass::Normal).max_total.unwrap();
		// if the min is too small, then this will not change, and we are doomed forever.
		// the weight is 1/10th bigger than target.
		run_with_system_weight(target * 101 / 100, || {
			let next = SlowAdjustingFeeUpdate::<Runtime>::convert(minimum_multiplier);
			assert!(next > minimum_multiplier, "{:?} !>= {:?}", next, minimum_multiplier);
		})
	}
}<|MERGE_RESOLUTION|>--- conflicted
+++ resolved
@@ -19,21 +19,14 @@
 #![cfg_attr(not(feature = "std"), no_std)]
 
 pub mod claims;
-<<<<<<< HEAD
-pub mod crowdfund;
-=======
 pub mod slot_range;
 pub mod slots;
 pub mod crowdloan;
 pub mod purchase;
->>>>>>> cafe755f
 pub mod impls;
 pub mod mmr;
 pub mod paras_registrar;
 pub mod paras_sudo_wrapper;
-pub mod purchase;
-pub mod slot_range;
-pub mod slots;
 
 use primitives::v1::{BlockNumber, ValidatorId, AssignmentId};
 use sp_runtime::{Perquintill, Perbill, FixedPointNumber};
