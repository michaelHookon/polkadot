[package]
name = "westend-runtime"
version = "0.9.1"
authors = ["Parity Technologies <admin@parity.io>"]
edition = "2018"
build = "build.rs"

[dependencies]
bitvec = { version = "0.20.1", default-features = false, features = ["alloc"] }
parity-scale-codec = { version = "2.0.0", default-features = false, features = ["derive"] }
log = { version = "0.4.14", default-features = false }
rustc-hex = { version = "2.1.0", default-features = false }
serde = { version = "1.0.123", default-features = false }
serde_derive = { version = "1.0.117", optional = true }
smallvec = "1.6.1"
static_assertions = "1.1.0"

authority-discovery-primitives = { package = "sp-authority-discovery", git = "https://github.com/paritytech/substrate", branch = "polkadot-v0.9.1", default-features = false }
babe-primitives = { package = "sp-consensus-babe", git = "https://github.com/paritytech/substrate", branch = "polkadot-v0.9.1", default-features = false }
beefy-primitives = { git = "https://github.com/paritytech/grandpa-bridge-gadget", branch = "polkadot-v0.9.1", default-features = false }
inherents = { package = "sp-inherents", git = "https://github.com/paritytech/substrate", branch = "polkadot-v0.9.1", default-features = false }
offchain-primitives = { package = "sp-offchain", git = "https://github.com/paritytech/substrate", branch = "polkadot-v0.9.1", default-features = false }
sp-api = { git = "https://github.com/paritytech/substrate", branch = "polkadot-v0.9.1", default-features = false }
sp-std = { package = "sp-std", git = "https://github.com/paritytech/substrate", branch = "polkadot-v0.9.1", default-features = false }
sp-io = { git = "https://github.com/paritytech/substrate", branch = "polkadot-v0.9.1", default-features = false }
sp-runtime = { git = "https://github.com/paritytech/substrate", branch = "polkadot-v0.9.1", default-features = false }
sp-staking = { git = "https://github.com/paritytech/substrate", branch = "polkadot-v0.9.1", default-features = false }
sp-core = { git = "https://github.com/paritytech/substrate", branch = "polkadot-v0.9.1", default-features = false }
sp-session = { git = "https://github.com/paritytech/substrate", branch = "polkadot-v0.9.1", default-features = false }
sp-version = { git = "https://github.com/paritytech/substrate", branch = "polkadot-v0.9.1", default-features = false }
tx-pool-api = { package = "sp-transaction-pool", git = "https://github.com/paritytech/substrate", branch = "polkadot-v0.9.1", default-features = false }
block-builder-api = { package = "sp-block-builder", git = "https://github.com/paritytech/substrate", branch = "polkadot-v0.9.1", default-features = false }
sp-npos-elections = { git = "https://github.com/paritytech/substrate", branch = "polkadot-v0.9.1", default-features = false }

<<<<<<< HEAD
frame-executive = { git = "https://github.com/paritytech/substrate", branch = "master", default-features = false }
frame-support = { git = "https://github.com/paritytech/substrate", branch = "master", default-features = false }
frame-system = {git = "https://github.com/paritytech/substrate", branch = "master", default-features = false }
frame-system-rpc-runtime-api = { git = "https://github.com/paritytech/substrate", branch = "master", default-features = false }
pallet-authority-discovery = { git = "https://github.com/paritytech/substrate", branch = "master", default-features = false }
pallet-authorship = { git = "https://github.com/paritytech/substrate", branch = "master", default-features = false }
pallet-babe = { git = "https://github.com/paritytech/substrate", branch = "master", default-features = false }
pallet-balances = { git = "https://github.com/paritytech/substrate", branch = "master", default-features = false }
pallet-collective = { git = "https://github.com/paritytech/substrate", branch = "master", default-features = false }
pallet-democracy = { git = "https://github.com/paritytech/substrate", branch = "master", default-features = false }
pallet-elections-phragmen = { package = "pallet-elections-phragmen", git = "https://github.com/paritytech/substrate", branch = "master", default-features = false }
pallet-election-provider-multi-phase = { git = "https://github.com/paritytech/substrate", branch = "master", default-features = false }
pallet-grandpa = { git = "https://github.com/paritytech/substrate", branch = "master", default-features = false }
pallet-identity = { git = "https://github.com/paritytech/substrate", branch = "master", default-features = false }
pallet-im-online = { git = "https://github.com/paritytech/substrate", branch = "master", default-features = false }
pallet-indices = { git = "https://github.com/paritytech/substrate", branch = "master", default-features = false }
pallet-membership = { git = "https://github.com/paritytech/substrate", branch = "master", default-features = false }
pallet-mmr-primitives = { git = "https://github.com/paritytech/substrate", branch = "master", default-features = false }
pallet-multisig = { git = "https://github.com/paritytech/substrate", branch = "master", default-features = false }
pallet-nicks = { git = "https://github.com/paritytech/substrate", branch = "master", default-features = false }
pallet-offences = { git = "https://github.com/paritytech/substrate", branch = "master", default-features = false }
pallet-proxy = { git = "https://github.com/paritytech/substrate", branch = "master", default-features = false }
pallet-randomness-collective-flip = { git = "https://github.com/paritytech/substrate", branch = "master", default-features = false }
pallet-recovery = { git = "https://github.com/paritytech/substrate", branch = "master", default-features = false }
pallet-scheduler = { git = "https://github.com/paritytech/substrate", branch = "master", default-features = false }
pallet-session = { git = "https://github.com/paritytech/substrate", branch = "master", default-features = false }
pallet-society = { git = "https://github.com/paritytech/substrate", branch = "master", default-features = false }
pallet-staking = { git = "https://github.com/paritytech/substrate", branch = "master", default-features = false }
pallet-staking-reward-curve = { package = "pallet-staking-reward-curve", git = "https://github.com/paritytech/substrate", branch = "master" }
pallet-sudo = { git = "https://github.com/paritytech/substrate", branch = "master", default-features = false }
pallet-timestamp = { git = "https://github.com/paritytech/substrate", branch = "master", default-features = false }
pallet-transaction-payment = { git = "https://github.com/paritytech/substrate", branch = "master", default-features = false }
pallet-transaction-payment-rpc-runtime-api = { git = "https://github.com/paritytech/substrate", branch = "master", default-features = false }
pallet-treasury = { git = "https://github.com/paritytech/substrate", branch = "master", default-features = false }
pallet-utility = { git = "https://github.com/paritytech/substrate", branch = "master", default-features = false }
pallet-vesting = { git = "https://github.com/paritytech/substrate", branch = "master", default-features = false }
=======
frame-executive = { git = "https://github.com/paritytech/substrate", branch = "polkadot-v0.9.1", default-features = false }
frame-support = { git = "https://github.com/paritytech/substrate", branch = "polkadot-v0.9.1", default-features = false }
frame-system = {git = "https://github.com/paritytech/substrate", branch = "polkadot-v0.9.1", default-features = false }
frame-system-rpc-runtime-api = { git = "https://github.com/paritytech/substrate", branch = "polkadot-v0.9.1", default-features = false }
pallet-authority-discovery = { git = "https://github.com/paritytech/substrate", branch = "polkadot-v0.9.1", default-features = false }
pallet-authorship = { git = "https://github.com/paritytech/substrate", branch = "polkadot-v0.9.1", default-features = false }
pallet-babe = { git = "https://github.com/paritytech/substrate", branch = "polkadot-v0.9.1", default-features = false }
pallet-balances = { git = "https://github.com/paritytech/substrate", branch = "polkadot-v0.9.1", default-features = false }
pallet-collective = { git = "https://github.com/paritytech/substrate", branch = "polkadot-v0.9.1", default-features = false }
pallet-democracy = { git = "https://github.com/paritytech/substrate", branch = "polkadot-v0.9.1", default-features = false }
pallet-elections-phragmen = { package = "pallet-elections-phragmen", git = "https://github.com/paritytech/substrate", branch = "polkadot-v0.9.1", default-features = false }
pallet-election-provider-multi-phase = { git = "https://github.com/paritytech/substrate", branch = "polkadot-v0.9.1", default-features = false }
pallet-grandpa = { git = "https://github.com/paritytech/substrate", branch = "polkadot-v0.9.1", default-features = false }
pallet-identity = { git = "https://github.com/paritytech/substrate", branch = "polkadot-v0.9.1", default-features = false }
pallet-im-online = { git = "https://github.com/paritytech/substrate", branch = "polkadot-v0.9.1", default-features = false }
pallet-indices = { git = "https://github.com/paritytech/substrate", branch = "polkadot-v0.9.1", default-features = false }
pallet-membership = { git = "https://github.com/paritytech/substrate", branch = "polkadot-v0.9.1", default-features = false }
pallet-mmr-primitives = { git = "https://github.com/paritytech/substrate", branch = "polkadot-v0.9.1", default-features = false }
pallet-multisig = { git = "https://github.com/paritytech/substrate", branch = "polkadot-v0.9.1", default-features = false }
pallet-nicks = { git = "https://github.com/paritytech/substrate", branch = "polkadot-v0.9.1", default-features = false }
pallet-offences = { git = "https://github.com/paritytech/substrate", branch = "polkadot-v0.9.1", default-features = false }
pallet-proxy = { git = "https://github.com/paritytech/substrate", branch = "polkadot-v0.9.1", default-features = false }
pallet-randomness-collective-flip = { git = "https://github.com/paritytech/substrate", branch = "polkadot-v0.9.1", default-features = false }
pallet-recovery = { git = "https://github.com/paritytech/substrate", branch = "polkadot-v0.9.1", default-features = false }
pallet-scheduler = { git = "https://github.com/paritytech/substrate", branch = "polkadot-v0.9.1", default-features = false }
pallet-session = { git = "https://github.com/paritytech/substrate", branch = "polkadot-v0.9.1", default-features = false }
pallet-society = { git = "https://github.com/paritytech/substrate", branch = "polkadot-v0.9.1", default-features = false }
pallet-staking = { git = "https://github.com/paritytech/substrate", branch = "polkadot-v0.9.1", default-features = false }
pallet-staking-reward-curve = { package = "pallet-staking-reward-curve", git = "https://github.com/paritytech/substrate", branch = "polkadot-v0.9.1" }
pallet-sudo = { git = "https://github.com/paritytech/substrate", branch = "polkadot-v0.9.1", default-features = false }
pallet-timestamp = { git = "https://github.com/paritytech/substrate", branch = "polkadot-v0.9.1", default-features = false }
pallet-transaction-payment = { git = "https://github.com/paritytech/substrate", branch = "polkadot-v0.9.1", default-features = false }
pallet-transaction-payment-rpc-runtime-api = { git = "https://github.com/paritytech/substrate", branch = "polkadot-v0.9.1", default-features = false }
pallet-treasury = { git = "https://github.com/paritytech/substrate", branch = "polkadot-v0.9.1", default-features = false }
pallet-utility = { git = "https://github.com/paritytech/substrate", branch = "polkadot-v0.9.1", default-features = false }
pallet-vesting = { git = "https://github.com/paritytech/substrate", branch = "polkadot-v0.9.1", default-features = false }
>>>>>>> 629b8697
pallet-xcm = { path = "../../xcm/pallet-xcm", default-features = false }

frame-benchmarking = { git = "https://github.com/paritytech/substrate", branch = "polkadot-v0.9.1", default-features = false, optional = true }
frame-try-runtime = { git = "https://github.com/paritytech/substrate", branch = "polkadot-v0.9.1", default-features = false, optional = true }
frame-system-benchmarking = { git = "https://github.com/paritytech/substrate", branch = "polkadot-v0.9.1", default-features = false, optional = true }
pallet-offences-benchmarking = { git = "https://github.com/paritytech/substrate", branch = "polkadot-v0.9.1", default-features = false, optional = true }
pallet-session-benchmarking = { git = "https://github.com/paritytech/substrate", branch = "polkadot-v0.9.1", default-features = false, optional = true }
hex-literal = { version = "0.3.1", optional = true }

runtime-common = { package = "polkadot-runtime-common", path = "../common", default-features = false }
primitives = { package = "polkadot-primitives", path = "../../primitives", default-features = false }
polkadot-parachain = { path = "../../parachain", default-features = false }
runtime-parachains = { package = "polkadot-runtime-parachains", path = "../parachains", default-features = false }

xcm = { package = "xcm", path = "../../xcm", default-features = false }
xcm-executor = { package = "xcm-executor", path = "../../xcm/xcm-executor", default-features = false }
xcm-builder = { package = "xcm-builder", path = "../../xcm/xcm-builder", default-features = false }

[dev-dependencies]
hex-literal = "0.3.1"
libsecp256k1 = "0.3.5"
tiny-keccak = "2.0.2"
keyring = { package = "sp-keyring", git = "https://github.com/paritytech/substrate", branch = "polkadot-v0.9.1" }
sp-trie = { git = "https://github.com/paritytech/substrate", branch = "polkadot-v0.9.1" }
serde_json = "1.0.61"

[build-dependencies]
substrate-wasm-builder = "3.0.0"

[features]
default = ["std"]
no_std = []
only-staking = []
std = [
	"authority-discovery-primitives/std",
	"bitvec/std",
	"primitives/std",
	"rustc-hex/std",
	"parity-scale-codec/std",
	"inherents/std",
	"sp-core/std",
	"polkadot-parachain/std",
	"sp-api/std",
	"tx-pool-api/std",
	"block-builder-api/std",
	"offchain-primitives/std",
	"sp-std/std",
	"sp-io/std",
	"frame-support/std",
	"pallet-authority-discovery/std",
	"pallet-authorship/std",
	"pallet-balances/std",
	"pallet-transaction-payment/std",
	"pallet-transaction-payment-rpc-runtime-api/std",
	"pallet-collective/std",
	"pallet-elections-phragmen/std",
	"pallet-election-provider-multi-phase/std",
	"pallet-democracy/std",
	"pallet-grandpa/std",
	"pallet-identity/std",
	"pallet-im-online/std",
	"pallet-indices/std",
	"pallet-membership/std",
	"pallet-mmr-primitives/std",
	"beefy-primitives/std",
	"pallet-multisig/std",
	"pallet-nicks/std",
	"pallet-offences/std",
	"pallet-proxy/std",
	"pallet-recovery/std",
	"pallet-scheduler/std",
	"pallet-session/std",
	"pallet-society/std",
	"pallet-staking/std",
	"pallet-sudo/std",
	"pallet-timestamp/std",
	"pallet-treasury/std",
	"pallet-utility/std",
	"pallet-vesting/std",
	"pallet-xcm/std",
	"pallet-babe/std",
	"pallet-randomness-collective-flip/std",
	"frame-executive/std",
	"sp-runtime/std",
	"sp-staking/std",
	"frame-system/std",
	"frame-system-rpc-runtime-api/std",
	"sp-version/std",
	"serde_derive",
	"serde/std",
	"log/std",
	"babe-primitives/std",
	"sp-session/std",
	"runtime-common/std",
	"runtime-parachains/std",
	"frame-try-runtime/std",
	"sp-npos-elections/std",
	"xcm/std",
	"xcm-executor/std",
	"xcm-builder/std",
]
runtime-benchmarks = [
	"runtime-common/runtime-benchmarks",
	"frame-benchmarking",
	"frame-support/runtime-benchmarks",
	"frame-system/runtime-benchmarks",
	"sp-runtime/runtime-benchmarks",
	"pallet-babe/runtime-benchmarks",
	"pallet-balances/runtime-benchmarks",
	"pallet-collective/runtime-benchmarks",
	"pallet-democracy/runtime-benchmarks",
	"pallet-elections-phragmen/runtime-benchmarks",
	"pallet-election-provider-multi-phase/runtime-benchmarks",
	"pallet-grandpa/runtime-benchmarks",
	"pallet-identity/runtime-benchmarks",
	"pallet-im-online/runtime-benchmarks",
	"pallet-indices/runtime-benchmarks",
	"pallet-multisig/runtime-benchmarks",
	"pallet-proxy/runtime-benchmarks",
	"pallet-scheduler/runtime-benchmarks",
	"pallet-society/runtime-benchmarks",
	"pallet-staking/runtime-benchmarks",
	"pallet-timestamp/runtime-benchmarks",
	"pallet-treasury/runtime-benchmarks",
	"pallet-utility/runtime-benchmarks",
	"pallet-vesting/runtime-benchmarks",
	"pallet-offences-benchmarking",
	"pallet-session-benchmarking",
	"pallet-xcm/runtime-benchmarks",
	"frame-system-benchmarking",
	"hex-literal",
	"xcm-builder/runtime-benchmarks",
]
try-runtime = [
	"frame-executive/try-runtime",
	"frame-system/try-runtime",
	"frame-try-runtime",
	"pallet-authorship/try-runtime",
	"pallet-authority-discovery/try-runtime",
	"pallet-balances/try-runtime",
	"pallet-transaction-payment/try-runtime",
	"pallet-collective/try-runtime",
	"pallet-elections-phragmen/try-runtime",
	"pallet-election-provider-multi-phase/try-runtime",
	"pallet-democracy/try-runtime",
	"pallet-grandpa/try-runtime",
	"pallet-identity/try-runtime",
	"pallet-im-online/try-runtime",
	"pallet-indices/try-runtime",
	"pallet-membership/try-runtime",
	"pallet-multisig/try-runtime",
	"pallet-nicks/try-runtime",
	"pallet-offences/try-runtime",
	"pallet-proxy/try-runtime",
	"pallet-recovery/try-runtime",
	"pallet-scheduler/try-runtime",
	"pallet-session/try-runtime",
	"pallet-society/try-runtime",
	"pallet-staking/try-runtime",
	"pallet-sudo/try-runtime",
	"pallet-timestamp/try-runtime",
	"pallet-treasury/try-runtime",
	"pallet-utility/try-runtime",
	"pallet-vesting/try-runtime",
	"pallet-babe/try-runtime",
	"pallet-randomness-collective-flip/try-runtime",
	"runtime-common/try-runtime",
]
# When enabled, the runtime api will not be build.
#
# This is required by Cumulus to access certain types of the
# runtime without clashing with the runtime api exported functions
# in WASM.
disable-runtime-api = []<|MERGE_RESOLUTION|>--- conflicted
+++ resolved
@@ -32,44 +32,6 @@
 block-builder-api = { package = "sp-block-builder", git = "https://github.com/paritytech/substrate", branch = "polkadot-v0.9.1", default-features = false }
 sp-npos-elections = { git = "https://github.com/paritytech/substrate", branch = "polkadot-v0.9.1", default-features = false }
 
-<<<<<<< HEAD
-frame-executive = { git = "https://github.com/paritytech/substrate", branch = "master", default-features = false }
-frame-support = { git = "https://github.com/paritytech/substrate", branch = "master", default-features = false }
-frame-system = {git = "https://github.com/paritytech/substrate", branch = "master", default-features = false }
-frame-system-rpc-runtime-api = { git = "https://github.com/paritytech/substrate", branch = "master", default-features = false }
-pallet-authority-discovery = { git = "https://github.com/paritytech/substrate", branch = "master", default-features = false }
-pallet-authorship = { git = "https://github.com/paritytech/substrate", branch = "master", default-features = false }
-pallet-babe = { git = "https://github.com/paritytech/substrate", branch = "master", default-features = false }
-pallet-balances = { git = "https://github.com/paritytech/substrate", branch = "master", default-features = false }
-pallet-collective = { git = "https://github.com/paritytech/substrate", branch = "master", default-features = false }
-pallet-democracy = { git = "https://github.com/paritytech/substrate", branch = "master", default-features = false }
-pallet-elections-phragmen = { package = "pallet-elections-phragmen", git = "https://github.com/paritytech/substrate", branch = "master", default-features = false }
-pallet-election-provider-multi-phase = { git = "https://github.com/paritytech/substrate", branch = "master", default-features = false }
-pallet-grandpa = { git = "https://github.com/paritytech/substrate", branch = "master", default-features = false }
-pallet-identity = { git = "https://github.com/paritytech/substrate", branch = "master", default-features = false }
-pallet-im-online = { git = "https://github.com/paritytech/substrate", branch = "master", default-features = false }
-pallet-indices = { git = "https://github.com/paritytech/substrate", branch = "master", default-features = false }
-pallet-membership = { git = "https://github.com/paritytech/substrate", branch = "master", default-features = false }
-pallet-mmr-primitives = { git = "https://github.com/paritytech/substrate", branch = "master", default-features = false }
-pallet-multisig = { git = "https://github.com/paritytech/substrate", branch = "master", default-features = false }
-pallet-nicks = { git = "https://github.com/paritytech/substrate", branch = "master", default-features = false }
-pallet-offences = { git = "https://github.com/paritytech/substrate", branch = "master", default-features = false }
-pallet-proxy = { git = "https://github.com/paritytech/substrate", branch = "master", default-features = false }
-pallet-randomness-collective-flip = { git = "https://github.com/paritytech/substrate", branch = "master", default-features = false }
-pallet-recovery = { git = "https://github.com/paritytech/substrate", branch = "master", default-features = false }
-pallet-scheduler = { git = "https://github.com/paritytech/substrate", branch = "master", default-features = false }
-pallet-session = { git = "https://github.com/paritytech/substrate", branch = "master", default-features = false }
-pallet-society = { git = "https://github.com/paritytech/substrate", branch = "master", default-features = false }
-pallet-staking = { git = "https://github.com/paritytech/substrate", branch = "master", default-features = false }
-pallet-staking-reward-curve = { package = "pallet-staking-reward-curve", git = "https://github.com/paritytech/substrate", branch = "master" }
-pallet-sudo = { git = "https://github.com/paritytech/substrate", branch = "master", default-features = false }
-pallet-timestamp = { git = "https://github.com/paritytech/substrate", branch = "master", default-features = false }
-pallet-transaction-payment = { git = "https://github.com/paritytech/substrate", branch = "master", default-features = false }
-pallet-transaction-payment-rpc-runtime-api = { git = "https://github.com/paritytech/substrate", branch = "master", default-features = false }
-pallet-treasury = { git = "https://github.com/paritytech/substrate", branch = "master", default-features = false }
-pallet-utility = { git = "https://github.com/paritytech/substrate", branch = "master", default-features = false }
-pallet-vesting = { git = "https://github.com/paritytech/substrate", branch = "master", default-features = false }
-=======
 frame-executive = { git = "https://github.com/paritytech/substrate", branch = "polkadot-v0.9.1", default-features = false }
 frame-support = { git = "https://github.com/paritytech/substrate", branch = "polkadot-v0.9.1", default-features = false }
 frame-system = {git = "https://github.com/paritytech/substrate", branch = "polkadot-v0.9.1", default-features = false }
@@ -106,7 +68,6 @@
 pallet-treasury = { git = "https://github.com/paritytech/substrate", branch = "polkadot-v0.9.1", default-features = false }
 pallet-utility = { git = "https://github.com/paritytech/substrate", branch = "polkadot-v0.9.1", default-features = false }
 pallet-vesting = { git = "https://github.com/paritytech/substrate", branch = "polkadot-v0.9.1", default-features = false }
->>>>>>> 629b8697
 pallet-xcm = { path = "../../xcm/pallet-xcm", default-features = false }
 
 frame-benchmarking = { git = "https://github.com/paritytech/substrate", branch = "polkadot-v0.9.1", default-features = false, optional = true }
